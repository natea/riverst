--- conflicted
+++ resolved
@@ -94,49 +94,35 @@
     setError(null);
     setSteps(null);
 
-<<<<<<< HEAD
-    const fetchSessionData = async () => {
-      try {
-        const response = await authRequest.get(`http://localhost:7860/api/session/${id}`);
-        setSteps(response.data.data || []);
-        setSessionMetrics(response.data.metrics_summary || {});
-      } catch (err: any) {
-        let errorMsg = "Failed to load session data";
-        
-        if (err.response) {
-          // Server responded with error status
-          const contentType = err.response.headers['content-type'] || "";
-          if (contentType.includes("application/json") && err.response.data?.error) {
-            errorMsg += ": " + err.response.data.error;
-          } else if (err.response.data && typeof err.response.data === 'string') {
-            errorMsg += ": " + err.response.data;
-=======
-    fetch(`${import.meta.env.VITE_API_PROTOCOL}://${import.meta.env.VITE_API_HOST}:${import.meta.env.VITE_API_PORT}/api/session/${id}`)
-      .then(async (res) => {
-        const contentType = res.headers.get("content-type") || "";
-        if (!res.ok || !contentType.includes("application/json")) {
-          let errorMsg = `Unexpected response (${res.status})`;
-          if (contentType.includes("application/json")) {
-            try {
-              const errJson = await res.json();
-              errorMsg = errJson.error || errorMsg;
-            } catch {
-              // ignore
-            }
->>>>>>> 3020252f
-          } else {
-            errorMsg += `: Unexpected response (${err.response.status})`;
-          }
-        } else if (err.message) {
-          errorMsg += ": " + err.message;
-        }
-        
-        setError(errorMsg);
-        setSteps([]);
+const fetchSessionData = async () => {
+  try {
+    const apiUrl = `${import.meta.env.VITE_API_PROTOCOL}://${import.meta.env.VITE_API_HOST}:${import.meta.env.VITE_API_PORT}/api/session/${id}`;
+    const response = await authRequest.get(apiUrl);
+    setSteps(response.data.data || []);
+    setSessionMetrics(response.data.metrics_summary || {});
+  } catch (err: any) {
+    let errorMsg = "Failed to load session data";
+    
+    if (err.response) {
+      // Server responded with error status
+      const contentType = err.response.headers['content-type'] || "";
+      if (contentType.includes("application/json") && err.response.data?.error) {
+        errorMsg += ": " + err.response.data.error;
+      } else if (err.response.data && typeof err.response.data === 'string') {
+        errorMsg += ": " + err.response.data;
+      } else {
+        errorMsg += `: Unexpected response (${err.response.status})`;
       }
-    };
-
-    fetchSessionData();
+    } else if (err.message) {
+      errorMsg += ": " + err.message;
+    }
+    
+    setError(errorMsg);
+    setSteps([]);
+  }
+};
+
+fetchSessionData();
   }, [id]);
 
   if (error) {
