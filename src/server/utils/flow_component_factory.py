import json
from typing import Any, Optional, List

from loguru import logger
from pipecat.pipeline.task import PipelineTask
from pipecat_flows import FlowManager, ContextStrategy, ContextStrategyConfig

from .flows import load_config
from .animation_handler import AnimationHandler


class FlowComponentFactory:
    """Factory class for creating and initializing flow management components.

    This class encapsulates the creation and configuration of flow-related
    components, ensuring proper initialization and error handling.
    """

    def __init__(
        self,
        llm: Any,
        context_aggregator: Any,
        task: PipelineTask,
        advanced_flows: bool = False,
        flow_config_path: Optional[str] = None,
        session_variables_path: Optional[str] = None,
        user_description: Optional[str] = None,
        enabled_animations: Optional[List[str]] = None,
        session_dir: Optional[str] = None,
        context_strategy: ContextStrategy = ContextStrategy.RESET_WITH_SUMMARY,
        summary_prompt: str = (
            "Summarize the key moments of learning, words, and concepts discussed in the tutoring session so far. "
            "Keep it concise and focused on vocabulary learning."
        ),
    ):
        """Initialize the FlowComponentFactory.

        Args:
            llm: The language model to use with the flow manager
            context_aggregator: The context aggregator component
            task: The pipeline task
            advanced_flows: Whether to use advanced flows (default: False)
            flow_config_path: Path to the flow configuration file
            session_variables_path: Path to the session variables file
            user_description: Description of the user for context
            animation_instruction: Instruction for animations of the avatar
            session_dir: Directory for session data
            context_strategy: Strategy for managing context
            summary_prompt: Prompt for summarizing conversation
        """
        self.llm = llm
        self.context_aggregator = context_aggregator
        self.task = task
        self.advanced_flows = advanced_flows
        self.flow_config_path = flow_config_path
        self.session_variables_path = session_variables_path
        self.user_description = user_description
        self.enabled_animations = enabled_animations or []
        self.context_strategy = context_strategy
        self.summary_prompt = summary_prompt
        self.flow_manager = None

    def build(self) -> Optional[FlowManager]:
        """Build and configure the flow manager.

        Returns:
            FlowManager: The configured flow manager, or None if flows are disabled
        """
        if not self.advanced_flows:
            logger.info("Advanced flows disabled, skipping flow manager initialization")
            return None

        logger.info(
            f"Initializing flow manager with config path: {self.flow_config_path}"
        )
        if not self.session_variables_path:
            logger.warning(
                "Session variables path not provided, using default within flow config file"
            )
        else:
            logger.info(f"Session variables path: {self.session_variables_path}")

        if not self.flow_config_path:
            logger.error("Flow config path not provided but advanced_flows is enabled")
            return None

        try:
            flow_config, state = load_config(
                self.flow_config_path, self.session_variables_path
            )

            # Modify system messages in all nodes to include user description and animation instruction, and tools
            for node_id, node_data in flow_config.get("nodes", {}).items():
                self._add_llm_tools_to_node(node_data)
                if "role_messages" in node_data:
                    self._update_system_message(node_data["role_messages"])

            flow_manager = FlowManager(
                llm=self.llm,
                context_aggregator=self.context_aggregator,
                context_strategy=ContextStrategyConfig(
                    strategy=self.context_strategy,
                    summary_prompt=self.summary_prompt,
                ),
                task=self.task,
<<<<<<< HEAD
                flow_config=flow_config
=======
                tts=self.tts,
                flow_config=flow_config,
>>>>>>> 74dbc280
            )

            flow_manager.state = state

            self.flow_manager = flow_manager
            logger.info("Flow manager successfully built")
            return flow_manager

        except FileNotFoundError as e:
            logger.error(f"Flow configuration file not found: {e}")
            return None
        except json.JSONDecodeError as e:
            logger.error(f"Invalid JSON in flow configuration file: {e}")
            return None
        except Exception as e:
            logger.error(f"Error initializing flow manager: {e}")
            return None

    async def initialize(self) -> bool:
        """Initialize the flow manager asynchronously.

        Returns:
            bool: True if initialization was successful, False otherwise
        """
        logger.info("DEBUG: Starting flow manager initialization")
        if not self.flow_manager:
            logger.warning("Flow manager not built, cannot initialize")
            return False
        try:
            logger.info(
                "DEBUG: Flow manager about to initialize with config: {}",
                {
                    k: v
                    for k, v in self.flow_manager.flow_config.items()
                    if k != "nodes"
                },
            )
            logger.info(
                "DEBUG: Initial node: {}",
                self.flow_manager.flow_config.get("initial_node"),
            )
            logger.info(
                "DEBUG: Available nodes: {}", list(self.flow_manager.nodes.keys())
            )

            await self.flow_manager.initialize()

            logger.info(
                "DEBUG: Flow manager state after initialization: {}",
                self.flow_manager.state,
            )
            logger.info(
                "DEBUG: Current node after initialization: {}",
                self.flow_manager.current_node,
            )
            logger.info("Flow manager successfully initialized")
            return True
        except Exception as e:
            logger.error("DEBUG: Error during flow manager initialization: {}", e)
            import traceback

            logger.error("DEBUG: Traceback: {}", traceback.format_exc())
            return False

    def _add_llm_tools_to_node(self, node_data):
        """Add existing LLM tools to node functions"""
        if "functions" not in node_data:
            return

        # Create lookup for tool schemas by function name
        tool_schemas = {
            schema.get("function", {}).get("name"): schema
            for schema in self.context_aggregator._user.context.tools
        }

        for func_name, tool in self.llm._functions.items():
            if func_name in tool_schemas:
                function = tool_schemas[func_name]["function"]
                parameters = function.get("parameters", {})

                node_data["functions"].append(
                    {
                        "type": "function",
                        "function": {
                            "name": func_name,
                            "description": function.get("description"),
                            "parameters": {
                                "type": "object",
                                "properties": parameters.get("properties", {}),
                                "required": parameters.get("required", []),
                            },
                            "handler": tool.handler,
                        },
                    }
                )

    def _update_system_message(self, role_messages):
        """Update first system message with user description and animation instruction"""
        system_msg = next(
            (msg for msg in role_messages if msg.get("role") == "system"), None
        )

        if system_msg:
            if self.user_description:
                system_msg["content"] += f"\nUser description: {self.user_description}"

            if self.enabled_animations:
                animation_instruction = AnimationHandler.get_animation_instruction(
                    self.enabled_animations
                )
                if animation_instruction:
                    system_msg["content"] += f"\n{animation_instruction}"<|MERGE_RESOLUTION|>--- conflicted
+++ resolved
@@ -103,12 +103,7 @@
                     summary_prompt=self.summary_prompt,
                 ),
                 task=self.task,
-<<<<<<< HEAD
-                flow_config=flow_config
-=======
-                tts=self.tts,
                 flow_config=flow_config,
->>>>>>> 74dbc280
             )
 
             flow_manager.state = state
