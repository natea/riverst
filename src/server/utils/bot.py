import datetime
import aiohttp
from typing import Any

from dotenv import load_dotenv
from loguru import logger

from pipecat.audio.vad.silero import SileroVADAnalyzer
from pipecat.audio.filters.noisereduce_filter import NoisereduceFilter
from pipecat.pipeline.pipeline import Pipeline
from pipecat.pipeline.runner import PipelineRunner
from pipecat.pipeline.task import PipelineParams, PipelineTask
from pipecat.processors.aggregators.openai_llm_context import OpenAILLMContext
from pipecat.processors.frameworks.rtvi import RTVIConfig, RTVIObserver, RTVIProcessor, RTVIServerMessageFrame
from pipecat.processors.user_idle_processor import UserIdleProcessor
from pipecat.processors.audio.audio_buffer_processor import AudioBufferProcessor
from pipecat.processors.transcript_processor import TranscriptProcessor
from pipecat.services.openai.stt import OpenAISTTService
from pipecat.adapters.schemas.function_schema import FunctionSchema
from pipecat.adapters.schemas.tools_schema import ToolsSchema
from pipecat.transports.base_transport import TransportParams
from pipecat.transports.network.small_webrtc import SmallWebRTCTransport
from pipecat.frames.frames import EndFrame

from .video_processor import VideoProcessor
from .utils import save_audio_file
from .transcript_handler import TranscriptHandler
from .viseme import VisemeProcessor
from .bot_component_factory import BotComponentFactory
from .flow_component_factory import FlowComponentFactory

load_dotenv(override=True)
index = 0

async def run_bot(
    webrtc_connection: Any,
    config: dict,
    session_dir: str,
    audio_channels: int = 1,
    audio_sample_rate: int = 24000,
    audio_bit_depth: int = 2,
) -> None:
    """Main function that runs the Pipecat-based bot pipeline.

    Args:
        webrtc_connection (Any): The WebRTC connection instance.
        config (dict): Dictionary containing the bot configuration.
        session_dir (str): Directory to store session artifacts.
        audio_channels (int): Number of audio channels. Default is 1.
        audio_sample_rate (int): Sample rate in Hz. Default is 24000.
        audio_bit_depth (int): Bit depth for audio. Default is 2.
    """
<<<<<<< HEAD
    print("Config:", config)
    print("Session dir:", session_dir)
    
    logger.info("Starting bot with config: {}", config)
=======
    logger.info("Starting bot with config: {}", config)
    logger.info("Session directory: {}", session_dir)
>>>>>>> 61193351

    async with aiohttp.ClientSession() as session:
        # Instantiate the bot components using factory pattern
        factory = BotComponentFactory(
            modality=config["pipeline_modality"],
            llm_type=config["llm_type"],
<<<<<<< HEAD
            stt_type=config["stt_type"],
            tts_type=config["tts_type"],
            tts_params={"client_session": session} if config["tts_type"] == "piper" else None,
            task_description=config.get("task_description", ""),
            user_description=config.get("user_description"),
=======
            stt_type=config["stt_type"] if "stt_type" in config else None,
            tts_type=config["tts_type"] if "tts_type" in config else None,
            tts_params={"client_session": session} if "tts_type" in config and config["tts_type"] == "piper" else None,
            task_description=config.get("task_description", ""),
            user_description=config.get("user_description", ""),
>>>>>>> 61193351
            avatar_personality_description=config.get("avatar_personality_description", ""),
            avatar_system_prompt=config.get("avatar_system_prompt", ""),
            body_animations=config["body_animations"],
            languages=config["languages"] if "languages" in config else None,
            avatar=config["avatar"]
        )

        stt, llm, tts, tools, instruction, context, context_aggregator = await factory.build()

        # Setup WebRTC transport parameters
        transport_params = TransportParams(
            video_in_enabled=config.get("video_flag", False),
            video_out_enabled=config.get("video_flag", False),
            video_out_is_live=config.get("video_flag", False),
            video_out_width=config.get("video_out_width", 0),
            video_out_height=config.get("video_out_height", 0),
            video_out_framerate=config.get("video_out_framerate", 0),
            audio_in_enabled=True,
            audio_out_enabled=True,
            audio_in_filter=NoisereduceFilter(),
            vad_analyzer=SileroVADAnalyzer(),
            audio_in_passthrough=True,
            audio_out_10ms_chunks=4,
        )

        pipecat_transport = SmallWebRTCTransport(webrtc_connection=webrtc_connection, params=transport_params)

        # Audio processors for raw and viseme audio streams
        audiobuffer = AudioBufferProcessor(enable_turn_audio=True)
        viseme_audiobuffer = AudioBufferProcessor(
            enable_turn_audio=True,
            sample_rate=16000,
            buffer_size=0.5 * audio_channels * audio_sample_rate * audio_bit_depth,
        )

        rtvi = RTVIProcessor(config=RTVIConfig(config=[]))
        viseme_processor = VisemeProcessor()

        # Define animation trigger function callable by LLM
        async def handle_animation(function_name, tool_call_id, args, llm, context, result_callback):
            animation_id = args.get("animation_id")
            if animation_id:
                frame = RTVIServerMessageFrame(data={"type": "animation-event", "payload": {"animation_id": animation_id}})
                await rtvi.push_frame(frame)
            await result_callback({"status": "animation_triggered"})

        llm.register_function("trigger_animation", handle_animation)

        async def handle_user_idle(_: UserIdleProcessor, retry_count: int) -> bool:
            """Handle user inactivity by escalating reminders and ending the session if needed.

            Args:
                _ (UserIdleProcessor): The user idle processor instance.
                retry_count (int): The current count of inactivity retries.

            Returns:
                bool: True if monitoring should continue, False if session has ended.
            """
            print(f"User idle handler triggered (retry_count={retry_count}).")
            if retry_count < 2:
                message = "The user has been quiet. Politely follow up on the same topic to keep the conversation going."
            elif retry_count < 4:
                message = "The user is still inactive. Ask if they'd like to continue our conversation."
            elif retry_count < 6:
                message = "Still no response from the user. Wait patiently and let them know you're available if needed."
            elif retry_count < 10:
                message = "No user input detected for a while. Consider ending the session politely if it continues. "
            else:
                # Final attempt: End the session
                print("User has been idle for a while. Actually ending the conversation.")
                await task.queue_frame(EndFrame())
                # TODO: handle the end of the conversation on the client side
                return False  # Stop monitoring

            context.add_message({
                "role": "assistant",
                "content": message,
            })
            await task.queue_frame(context_aggregator.assistant().get_context_frame())
            return True

        # user_idle = UserIdleProcessor(callback=handle_user_idle, timeout=15)
        # TODO: fix the user_idle processor
        # I commented it out for now because it seems to prompt the assistant with random messages
        transcript = TranscriptProcessor()
        transcript_handler = TranscriptHandler(output_file=f"{session_dir}/transcript.json")

        if stt is not None and tts is not None:
            steps = [
                    pipecat_transport.input(),
                    rtvi,
                    stt,
                    transcript.user(),
                    context_aggregator.user(),
                    llm,
                    tts,
                    viseme_audiobuffer,
                    VideoProcessor(
                        transport_params.video_out_width, transport_params.video_out_height
                    ) if config.get("video_flag", False) else None,
                    pipecat_transport.output(),
                    audiobuffer,
                    transcript.assistant(),
                    # user_idle,
                    context_aggregator.assistant(),
                ]
        else:
            steps = [
                    pipecat_transport.input(),
                    rtvi,
                    context_aggregator.user(),
                    VideoProcessor(
                        transport_params.video_out_width, transport_params.video_out_height
                    ) if config.get("video_flag", False) else None,
                    llm,  # LLM
                    transcript.user(),
                    viseme_audiobuffer,
                    pipecat_transport.output(),
                    audiobuffer,
                    transcript.assistant(),
                    # user_idle,
                    context_aggregator.assistant(),
                ]

        pipeline = Pipeline([p for p in steps if p is not None])

        task = PipelineTask(
            pipeline,
            params=PipelineParams(allow_interruptions=True, observers=[RTVIObserver(rtvi)]),
        )
        
        
        # Will initialize flow manager if advanced flows are enabled
        flow_factory = FlowComponentFactory(
            llm=llm,
            context_aggregator=context_aggregator,
            task=task,
            advanced_flows=config.get("advanced_flows", False),
            flow_config_path=config.get("advanced_flows_config_path"),
            summary_prompt="Summarize the key moments of learning, words, and concepts discussed in the tutoring session so far. Keep it concise and focused on vocabulary learning.",
        )
        flow_manager = flow_factory.build()

        flow_manager = None
        if "advanced_flows" in config and config["advanced_flows"]:
            # Will initialize flow manager if advanced flows are enabled
            flow_factory = FlowComponentFactory(
                llm=llm,
                context_aggregator=context_aggregator,
                task=task,
                advanced_flows=config.get("advanced_flows", False),
                user_description=config.get("user_description", ""),
                flow_config_path=config.get("advanced_flows_config_path"),
                summary_prompt="Summarize the key moments of learning, words, and concepts discussed in the tutoring session so far. Keep it concise and focused on vocabulary learning.",
            )
            flow_manager = flow_factory.build()


        # Event handlers for data, transcripts, visemes, and UI events
        @transcript.event_handler("on_transcript_update")
        async def on_transcript_update(processor, frame):
            await transcript_handler.on_transcript_update(processor, frame)

        @audiobuffer.event_handler("on_user_turn_audio_data")
        async def on_user_audio(_, audio, sr, ch):
            global index
            path = f"{session_dir}/{index:06}__{datetime.datetime.now():%Y%m%d_%H%M%S_%f}_USER.wav"
            success = await save_audio_file(audio, path, sr, ch)
            if success:
                index += 1

        @audiobuffer.event_handler("on_bot_turn_audio_data")
        async def on_bot_audio(_, audio, sr, ch):
            global index
            path = f"{session_dir}/{index:06}__{datetime.datetime.now():%Y%m%d_%H%M%S_%f}_AGENT.wav"
            success = await save_audio_file(audio, path, sr, ch)
            if success:
                index += 1

        @audiobuffer.event_handler("on_audio_data")
        async def on_audio_data(_, audio, sr, ch):
            await save_audio_file(audio, f"{session_dir}/session.wav", sr, ch)

        @viseme_audiobuffer.event_handler("on_track_audio_data")
        async def on_track_audio_data(_, user_audio, bot_audio, sr, ch):
            visemes = await viseme_processor.process_async(bot_audio, sr, ch)
            if visemes and not (len(visemes) == 1 and visemes[0].get("visemes") == [0]):
                frame = RTVIServerMessageFrame(data={"type": "visemes-event", "payload": visemes})
                await rtvi.push_frame(frame)

        @rtvi.event_handler("on_client_ready")
        async def on_client_ready(rtvi):
            await rtvi.set_bot_ready()
<<<<<<< HEAD
            
=======
>>>>>>> 61193351
            if flow_manager:
                await flow_manager.initialize()
            else:
                await task.queue_frames([context_aggregator.user().get_context_frame()])
<<<<<<< HEAD

=======
>>>>>>> 61193351

        @pipecat_transport.event_handler("on_client_connected")
        async def on_client_connected(_, __):
            await viseme_audiobuffer.start_recording()
            await audiobuffer.start_recording()

        @pipecat_transport.event_handler("on_client_disconnected")
        async def on_client_disconnected(_, __):
            await viseme_audiobuffer.stop_recording()
            await audiobuffer.stop_recording()

        @pipecat_transport.event_handler("on_client_closed")
        async def on_client_closed(_, __):
            await viseme_audiobuffer.stop_recording()
            await audiobuffer.stop_recording()
            await task.cancel()

        runner = PipelineRunner(handle_sigint=False)
        await runner.run(task)<|MERGE_RESOLUTION|>--- conflicted
+++ resolved
@@ -50,34 +50,19 @@
         audio_sample_rate (int): Sample rate in Hz. Default is 24000.
         audio_bit_depth (int): Bit depth for audio. Default is 2.
     """
-<<<<<<< HEAD
-    print("Config:", config)
-    print("Session dir:", session_dir)
-    
-    logger.info("Starting bot with config: {}", config)
-=======
     logger.info("Starting bot with config: {}", config)
     logger.info("Session directory: {}", session_dir)
->>>>>>> 61193351
 
     async with aiohttp.ClientSession() as session:
         # Instantiate the bot components using factory pattern
         factory = BotComponentFactory(
             modality=config["pipeline_modality"],
             llm_type=config["llm_type"],
-<<<<<<< HEAD
-            stt_type=config["stt_type"],
-            tts_type=config["tts_type"],
-            tts_params={"client_session": session} if config["tts_type"] == "piper" else None,
-            task_description=config.get("task_description", ""),
-            user_description=config.get("user_description"),
-=======
             stt_type=config["stt_type"] if "stt_type" in config else None,
             tts_type=config["tts_type"] if "tts_type" in config else None,
             tts_params={"client_session": session} if "tts_type" in config and config["tts_type"] == "piper" else None,
             task_description=config.get("task_description", ""),
             user_description=config.get("user_description", ""),
->>>>>>> 61193351
             avatar_personality_description=config.get("avatar_personality_description", ""),
             avatar_system_prompt=config.get("avatar_system_prompt", ""),
             body_animations=config["body_animations"],
@@ -221,21 +206,6 @@
         )
         flow_manager = flow_factory.build()
 
-        flow_manager = None
-        if "advanced_flows" in config and config["advanced_flows"]:
-            # Will initialize flow manager if advanced flows are enabled
-            flow_factory = FlowComponentFactory(
-                llm=llm,
-                context_aggregator=context_aggregator,
-                task=task,
-                advanced_flows=config.get("advanced_flows", False),
-                user_description=config.get("user_description", ""),
-                flow_config_path=config.get("advanced_flows_config_path"),
-                summary_prompt="Summarize the key moments of learning, words, and concepts discussed in the tutoring session so far. Keep it concise and focused on vocabulary learning.",
-            )
-            flow_manager = flow_factory.build()
-
-
         # Event handlers for data, transcripts, visemes, and UI events
         @transcript.event_handler("on_transcript_update")
         async def on_transcript_update(processor, frame):
@@ -271,18 +241,12 @@
         @rtvi.event_handler("on_client_ready")
         async def on_client_ready(rtvi):
             await rtvi.set_bot_ready()
-<<<<<<< HEAD
             
-=======
->>>>>>> 61193351
             if flow_manager:
                 await flow_manager.initialize()
             else:
                 await task.queue_frames([context_aggregator.user().get_context_frame()])
-<<<<<<< HEAD
-
-=======
->>>>>>> 61193351
+
 
         @pipecat_transport.event_handler("on_client_connected")
         async def on_client_connected(_, __):
